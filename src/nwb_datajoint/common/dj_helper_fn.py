--- conflicted
+++ resolved
@@ -88,10 +88,6 @@
 
 def get_child_tables(table):
     table = table() if inspect.isclass(table) else table
-<<<<<<< HEAD
     return [dj.FreeTable(table.connection,
                          s if not s.isdigit() else next(iter(table.connection.dependencies.children(s))))
-=======
-    return [dj.FreeTable(table.connection, s if not s.isdigit() else next(iter(table.connection.dependencies.children(s))))
->>>>>>> 567df9f9
             for s in table.children()]