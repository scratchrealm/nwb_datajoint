import datajoint as dj
import pynwb

from .common_ephys import Raw
from .common_interval import IntervalList  # noqa: F401
from .common_nwbfile import Nwbfile
from .common_session import Session  # noqa: F401
from .nwb_helper_fn import get_data_interface, get_nwb_file
from .dj_helper_fn import fetch_nwb  # dj_replace

schema = dj.schema('common_dio')


@schema
class DIOEvents(dj.Imported):
    definition = """
    -> Session
    dio_event_name: varchar(200)  # the name assigned to this DIO event
    ---
    dio_object_id: varchar(40)   # the object id of the data in the NWB file
    -> IntervalList              # the list of intervals for this object
    """

    def make(self, key):
        nwb_file_name = key['nwb_file_name']
        nwb_file_abspath = Nwbfile.get_abs_path(nwb_file_name)
        nwbf = get_nwb_file(nwb_file_abspath)

        behav_events = get_data_interface(nwbf, 'behavioral_events', pynwb.behavior.BehavioralEvents)
        if behav_events is None:
<<<<<<< HEAD
            print(f'No conforming behavioral events data found in {nwb_file_name}\n')
            return

        # the valid times for these events are the same as the valid times for the raw ephys data
        key['interval_list_name'] = (Raw & {'nwb_file_name': nwb_file_name}).fetch1('interval_list_name')
=======
            print(
                f'No conforming behavioral events data interface found in {nwb_file_name}\n')
            return

        # the times for these events correspond to the valid times for the raw data
        key['interval_list_name'] = (
            Raw() & {'nwb_file_name': nwb_file_name}).fetch1('interval_list_name')
>>>>>>> f2ca4465
        for event_series in behav_events.time_series.values():
            key['dio_event_name'] = event_series.name
            key['dio_object_id'] = event_series.object_id
            self.insert1(key, skip_duplicates=True)

    def fetch_nwb(self, *attrs, **kwargs):
        return fetch_nwb(self, (Nwbfile, 'nwb_file_abs_path'), *attrs, **kwargs)<|MERGE_RESOLUTION|>--- conflicted
+++ resolved
@@ -28,21 +28,12 @@
 
         behav_events = get_data_interface(nwbf, 'behavioral_events', pynwb.behavior.BehavioralEvents)
         if behav_events is None:
-<<<<<<< HEAD
             print(f'No conforming behavioral events data found in {nwb_file_name}\n')
-            return
-
-        # the valid times for these events are the same as the valid times for the raw ephys data
-        key['interval_list_name'] = (Raw & {'nwb_file_name': nwb_file_name}).fetch1('interval_list_name')
-=======
-            print(
-                f'No conforming behavioral events data interface found in {nwb_file_name}\n')
             return
 
         # the times for these events correspond to the valid times for the raw data
         key['interval_list_name'] = (
             Raw() & {'nwb_file_name': nwb_file_name}).fetch1('interval_list_name')
->>>>>>> f2ca4465
         for event_series in behav_events.time_series.values():
             key['dio_event_name'] = event_series.name
             key['dio_object_id'] = event_series.object_id
